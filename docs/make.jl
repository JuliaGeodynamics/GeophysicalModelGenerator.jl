--- conflicted
+++ resolved
@@ -101,12 +101,8 @@
             "16 - Create movies" =>  "man/tutorial_time_Seismicity.md",
             "17 - Fault Density Map" =>  "man/Tutorial_FaultDensity.md",
             "18 - Alpine data integration" =>  "man/Tutorial_AlpineData.md",
-<<<<<<< HEAD
             "19 - Jura tutorial" =>  "man/Tutorial_Jura.md", 
             "20 - Build geometry setup with polygon.md" =>  "man/tutorial_Polygon_structures.md"
-=======
-            "19 - Jura tutorial" =>  "man/Tutorial_Jura.md"
->>>>>>> 4b992888
         ],
         "User Guide" => Any[
             "Installation" =>  "man/installation.md",
@@ -118,10 +114,7 @@
             "Tools" => "man/tools.md",
             "Visualisation" => "man/visualise.md",
             "Gravity code" => "man/gravity_code.md",
-<<<<<<< HEAD
-=======
             "Numerical model setups" => "man/geodynamic_setups.md",
->>>>>>> 4b992888
             "LaMEM" => "man/lamem.md",
             "Profile Processing" => "man/profile_processing.md"
         ],
