using Documenter

push!(LOAD_PATH, dirname(@__DIR__))

using GeophysicalModelGenerator

# Importing these activates package extensions
import GLMakie, GMT

#DocMeta.setdocmeta!(GeophysicalModelGenerator, :DocTestSetup, :(using GeophysicalModelGenerator); recursive=true)

# Get GeophysicalModelGenerator.jl root directory
GMG_root_dir = dirname(@__DIR__)

license = read(joinpath(GMG_root_dir, "LICENSE.md"), String)
write(joinpath(@__DIR__, "src", "man", "license.md"), license)
# Copy list of authors to not need to synchronize it manually
authors_text = read(joinpath(GMG_root_dir, "AUTHORS.md"), String)
# authors_text = replace(authors_text, "in the [LICENSE.md](LICENSE.md) file" => "under [License](@ref)")
write(joinpath(@__DIR__, "src", "man", "authors.md"), authors_text)

# Copy some files from the repository root directory to the docs and modify them
# as necessary
# Based on: https://github.com/ranocha/SummationByPartsOperators.jl/blob/0206a74140d5c6eb9921ca5021cb7bf2da1a306d/docs/make.jl#L27-L41
open(joinpath(@__DIR__, "src", "man", "license.md"), "w") do io
  # Point to source license file
  println(io, """
  ```@meta
  EditURL = "https://github.com/JuliaGeodynamics/GeophysicalModelGenerator.jl/blob/main/LICENSE.md"
  ```
  """)
  # Write the modified contents
  println(io, "# [License](@id license)")
  println(io, "")
  for line in eachline(joinpath(dirname(@__DIR__), "LICENSE.md"))
    line = replace(line, "[AUTHORS.md](AUTHORS.md)" => "[Authors](@ref)")
    println(io, "> ", line)
  end
end

open(joinpath(@__DIR__, "src", "man", "code_of_conduct.md"), "w") do io
  # Point to source license file
  println(io, """
  ```@meta
  EditURL = "https://github.com/JuliaGeodynamics/GeophysicalModelGenerator.jl/blob/main/CODE_OF_CONDUCT.md"
  ```
  """)
  # Write the modified contents
  println(io, "# [Code of Conduct](@id code-of-conduct)")
  println(io, "")
  for line in eachline(joinpath(dirname(@__DIR__), "CODE_OF_CONDUCT.md"))
    line = replace(line, "[AUTHORS.md](AUTHORS.md)" => "[Authors](@ref)")
    println(io, "> ", line)
  end
end

open(joinpath(@__DIR__, "src", "man", "contributing.md"), "w") do io
    # Point to source license file
    println(io, """
    ```@meta
    EditURL = "https://github.com/JuliaGeodynamics/GeophysicalModelGenerator.jl/blob/main/CONTRIBUTING.md"
    ```
    """)
    # Write the modified contents
    println(io, "# [Contributing](@id contributing)")
    println(io, "")
    for line in eachline(joinpath(dirname(@__DIR__), "CONTRIBUTING.md"))
      line = replace(line, "[LICENSE.md](LICENSE.md)" => "[License](@ref)")
      line = replace(line, "[AUTHORS.md](AUTHORS.md)" => "[Authors](@ref)")
      println(io, "> ", line)
    end
  end

makedocs(;
    modules=[GeophysicalModelGenerator],
    authors="Boris Kaus, Marcel Thielmann",
    sitename="GeophysicalModelGenerator.jl",
    format=Documenter.HTML(;
        prettyurls=get(ENV, "CI", "false") == "true",
    ),
    pages=[
        "Home" => "index.md",
        "Tutorials" => Any[
            "Overview" =>  "man/tutorials.md",
            "1 - 3D seismic tomography from ASCII" =>  "man/tutorial_load3DSeismicData.md",
            "2 - 3D seismic tomography from netCDF" =>  "man/tutorial_loadregular3DSeismicData_netCDF.md",
            "3 - Visualize Moho topography" =>  "man/tutorial_MohoTopo.md",
            "4 - Create GMT-based topography" =>  "man/tutorial_GMT_Topography.md",
            "5 - Coastlines" =>  "man/tutorial_Coastlines.md",
            "6 - Import screenshots" =>  "man/tutorial_Screenshot_To_Paraview.md",
            "7 - Interpolate irregular 3D seismic tomography" =>  "man/tutorial_loadirregular3DSeismicData.md",
            "8 - ETOPO1 Topography and geological maps" =>  "man/tutorial_GMT_Topography_GeologicalMap.md",
            "9 - ISC earthquake data" =>  "man/tutorial_ISC_data.md",
            "10 - Plot GPS vectors" =>  "man/tutorial_GPS.md",
            "11 - Read UTM data" =>  "man/tutorial_UTM.md",
            "12 - VoteMaps" =>  "man/Tutorial_Votemaps.md",
            "13 - Campi Flegrei" =>  "man/tutorial_local_Flegrei.md",
            "14 - La Palma volcano Model" =>  "man/Tutorial_LaPalma.md",
            "15 - Create movies" =>  "man/tutorial_time_Seismicity.md",
<<<<<<< HEAD
            "16 - Alpine data integration" =>  "man/Tutorial_AlpineData.md"
=======
            "16 - Fault Density Map" =>  "man/tutorial_Fault_Map.md",
            "17 - Jura tutorial" =>  "man/Tutorial_Jura.md"
>>>>>>> e7e3a2a8
        ],
        "User Guide" => Any[
            "Installation" =>  "man/installation.md",
            "Data Structures" =>  "man/datastructures.md",
            "Data Import" =>  "man/dataimport.md",
            "Projection" =>  "man/projection.md",
            "Paraview output" => "man/paraview_output.md",
            "Tools" => "man/tools.md",
            "Visualisation" => "man/visualise.md",
            "Gravity code" => "man/gravity_code.md",
            "LaMEM" => "man/lamem.md",
            "Profile Processing" => "man/profile_processing.md"
        ],
        "List of functions"  => "man/listfunctions.md",
        "Authors" => "man/authors.md",
        "Contributing" => "man/contributing.md",
        "Code of Conduct" => "man/code_of_conduct.md",
        "License" => "man/license.md"
    ],
    pagesonly=true,
    warnonly=true
)

deploydocs(;
    repo="github.com/JuliaGeodynamics/GeophysicalModelGenerator.jl.git",
    branch = "gh-pages",
    target = "build",
    devbranch = "main",
    devurl = "dev",
    forcepush=true,
    push_preview = true
)<|MERGE_RESOLUTION|>--- conflicted
+++ resolved
@@ -97,12 +97,9 @@
             "13 - Campi Flegrei" =>  "man/tutorial_local_Flegrei.md",
             "14 - La Palma volcano Model" =>  "man/Tutorial_LaPalma.md",
             "15 - Create movies" =>  "man/tutorial_time_Seismicity.md",
-<<<<<<< HEAD
-            "16 - Alpine data integration" =>  "man/Tutorial_AlpineData.md"
-=======
             "16 - Fault Density Map" =>  "man/tutorial_Fault_Map.md",
+            "16 - Alpine data integration" =>  "man/Tutorial_AlpineData.md",
             "17 - Jura tutorial" =>  "man/Tutorial_Jura.md"
->>>>>>> e7e3a2a8
         ],
         "User Guide" => Any[
             "Installation" =>  "man/installation.md",
