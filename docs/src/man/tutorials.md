--- conflicted
+++ resolved
@@ -9,8 +9,5 @@
 5. [Import screenshots](./tutorial_Screenshot_To_Paraview.md). Gives examples how you can easily import screenshots from published papers and visualize them in 3D 
 6. [3D seismic tomography data on irregular grid](./tutorial_loadirregular3DSeismicData.md). Shows how to interpolate 3D seismic data, given on an irregular lon/lat grid, to a regular grid and create Paraview input from it.
 7. [Topography and geological maps](./tutorial_GMT_Topography_GeologicalMap.md). Shows how to import ETOPO1 topography, how to drape a geological map over it & transfer that to Paraview.
-<<<<<<< HEAD
-7. [ISC earthquake data](./tutorial_ISC_data.md). Shows how to import earthquake data from the ISC catalogue.
-=======
-8. [Plot GPS data](./tutorial_GPS.md). Shows how to load and plot GPS data as vectors.
->>>>>>> 4dda9011
+8. [ISC earthquake data](./tutorial_ISC_data.md). Shows how to import earthquake data from the ISC catalogue.
+9. [Plot GPS data](./tutorial_GPS.md). Shows how to load and plot GPS data as vectors.