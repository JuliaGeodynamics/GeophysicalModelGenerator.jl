#
# this is ProfileProcessing.jl
# It contains functions and type definitions to gather selected data for given profiles

export ProfileData, extractProfileData, createProfileData, GMG_Dataset, load_Dataset_file, combine_VolData
export extractProfileData!, readPickedProfiles
import Base: show

"""
Structure that holds profile data (interpolated/projected on the profile)

    struct ProfileData
        vertical        ::  Bool # vertical:true, horizontal:false
        start_lonlat    ::  Union{Nothing,Tuple{Float64,Float64}}
        end_lonlat      ::  Union{Nothing,Tuple{Float64,Float64}}
        depth           ::  Union{Nothing,Float64}
        VolData         ::  GeophysicalModelGenerator.GeoData
        SurfData        ::  Union{Nothing, NamedTuple}
        PointData       ::  Union{Nothing, NamedTuple}
    end

    Structure to store cross section data
"""
mutable struct ProfileData
    vertical        ::  Bool # vertical:true, horizontal:false
    start_lonlat    ::  Union{Nothing, Tuple{Float64,Float64}}
    end_lonlat      ::  Union{Nothing, Tuple{Float64,Float64}}
    depth           ::  Union{Nothing, Float64}
    VolData         ::  Union{Nothing, GeophysicalModelGenerator.GeoData}
    SurfData        ::  Union{Nothing, NamedTuple}
    PointData       ::  Union{Nothing, NamedTuple}

    function ProfileData(;kwargs...) # this constructor allows to define only certain fields and leave the others blank
        K = new(true,nothing,nothing,nothing,nothing,nothing,nothing)
        for (key, value) in kwargs
            # make sure that start and end point are given as tuples of Float64
            if key==Symbol("start_lonlat")
                setfield!(K, key, convert(Tuple{Float64,Float64},Float64.(value)))
                setfield!(K, :vertical, true)
            elseif key==Symbol("end_lonlat")
                setfield!(K, key, convert(Tuple{Float64,Float64},Float64.(value)))
                setfield!(K, :vertical, true)
            elseif key==Symbol("depth")
                setfield!(K, key, convert(Float64,value))
                setfield!(K, :vertical, false)
            else
                setfield!(K, key, value)
            end
        end
        return K
    end
end


function show(io::IO, g::ProfileData)
    if g.vertical
        println(io, "Vertical ProfileData")
        println(io, "  lon/lat    : $(g.start_lonlat)-$(g.end_lonlat) ")
    else
        println(io, "Horizontal ProfileData ")
        println(io, "  depth      : $(g.depth) ")
    end
    if !isnothing(g.VolData)
        println(io, "    VolData  : $(keys(g.VolData.fields)) ")
    end
    if !isnothing(g.SurfData)
        println(io, "    SurfData : $(keys(g.SurfData)) ")
    end
    if !isnothing(g.PointData)
        println(io, "        PointData: $(keys(g.PointData)) ")
    end

    return nothing
end

"""

Structure that stores info about a GMG Dataset, which is useful to collect a wide variety of datasets.

- Name    :: String          # Name of the dataset
- Type    :: String          # Volumetric, Surface, Point, Screenshot
- DirName :: String          # Directory name or url of dataset
- active  :: Bool            # should this data be loaded or not?

"""
mutable struct GMG_Dataset
    Name    :: String          # Name of the dataset
    Type    :: String          # Volumetric, Surface, Point, Screenshot
    DirName :: String          # Directory name or url of dataset
    active  :: Bool            # active in the GUI or not?

    function GMG_Dataset(Name::String,Type::String,DirName::String,active::Bool=false)
        Type = strip(Type)
        Name = strip(Name)
        DirName = strip(DirName)

        if !any(occursin.(Type,["Volume","Surface","Point","Screenshot","Topography"]))
            error("Type should be either: Volume,Surface,Point,Topography or Screenshot. Is: $Type.")
        end

        if DirName[end-4:end] == ".jld2"
            DirName = DirName[1:end-5]
        end
        new(Name,Type,DirName,active)
    end

end


# Print info
function show(io::IO, g::GMG_Dataset)
    if g.active
        str_act = "(active)  :"
    else
        str_act = "(inactive):"
    end
    print(io, "GMG $(g.Type) Dataset $str_act $(g.Name) @ $(g.DirName)")

    return nothing
end


"""
    data::NamedTuple = load_GMG(data::GMG_Dataset)

Loads a dataset specified in GMG_Dataset `data` and returns it as a named tuple
"""
function load_GMG(data_input::GMG_Dataset)
    data = load_GMG(data_input.DirName)
    name = Symbol(data_input.Name)
    return NamedTuple{(name,)}((data,))
end

"""

    Datasets = load_Dataset_file(file_datasets::String)

This loads a CSV textfile that lists datasets, which is expected to have the following format:

- `Name`,`Location`,`Type`, `[Active]`
-  AlpArray,./Seismicity/ALPARRAY/AlpArraySeis.jld2,Point, true
-  Plomerova2022,https://seafile.rlp.net/f/abccb8d3302b4ef5af17/?dl=1,Volume
Note that the first line of the file is skipped.

Here, the meaning of the variables is:
- `Name`: The name of the dataset to be loaded
- `Location`: the location of the file (directory and filename) on your local machine, or an url where we can download the file from the web. The url is expected to start with "http".
- `Type`: type of the dataset (Volume, Surface, Point, Screenshot)
- `Active`: Do we want this file to be loaded or not? Optional parameter that defaults to `true`

"""
function load_Dataset_file(file_datasets::String)
    datasets    = readdlm(file_datasets,',',skipstart =1); # read information on datasets to be used from text file
    n           = size(datasets,1)

    # Deal with last column (in case it is not specified or not specified everywhere)
    if size(datasets,2)==4
        active      = datasets[:,4]
        active      = replace(active,""=>true)
        active      = Bool.(active)
    elseif size(datasets,2)==3
        active      = ones(Bool,n)
    end

    Datasets = Vector{GMG_Dataset}()
    for i=1:n
        push!(Datasets, GMG_Dataset( String(datasets[i,1]), String(datasets[i,3]), String(datasets[i,2]), active[i]))
    end

    return Datasets
end

"""
    Data = load_GMG(Datasets::Vector{GMG_Dataset})

This loads all the active datasets in `Datasets`, and returns a NamedTuple with Volume, Surface, Point, Screenshot and Topography data

"""
function load_GMG(Datasets::Vector{GMG_Dataset})


    DataPoint       =   NamedTuple();
    DataSurf        =   NamedTuple();
    DataScreenshot  =   NamedTuple();
    DataVol         =   NamedTuple();
    DataTopo        =   NamedTuple();
    for data in Datasets
        if data.active
            # load into NamedTuple (I'm sure this can be done more compact somehow..)
            loaded_data = load_GMG(data)
            if data.Type=="Volume"
                DataVol         =   merge(DataVol,loaded_data)
            elseif data.Type=="Surface"
                DataSurf        =   merge(DataSurf,loaded_data)
            elseif data.Type=="Point"
                DataPoint       =   merge(DataPoint,loaded_data)
            elseif data.Type=="Screenshot"
                DataScreenshot  =   merge(DataScreenshot,loaded_data)
            elseif data.Type=="Topography"
                DataTopo        =   merge(DataTopo,loaded_data)
            end
        end
    end

    Data = (Volume=DataVol, Surface=DataSurf, Point=DataPoint, Screenshot=DataScreenshot, Topography=DataTopo)

    return Data
end

"""

    VolData_combined = combine_VolData(VolData::NamedTuple; lat=nothing, lon=nothing, depth=nothing, dims=(100,100,100), dataset_preferred = 1)

This takes different volumetric datasets (specified in `VolData`) & merges them into a single one.
You need to either provide the "reference" dataset within the NamedTuple (`dataset_preferred`), or the lat/lon/depth and dimensions of the new dataset.

"""
function combine_VolData(VolData::NamedTuple; lat=nothing, lon=nothing, depth=nothing, dims=(100,100,100), dataset_preferred = 1)

    # Get dimensions of new Data_set
    i = dataset_preferred
    if isnothing(lon);   lon   = extrema(VolData[i].lon.val);   end
    if isnothing(lat);   lat   = extrema(VolData[i].lat.val);   end
    if isnothing(depth); depth = extrema(VolData[i].depth.val); end
    if isnothing(dims);  dims  = size(VolData[i].depth.val);    end

    # Create reference dataset
    lon1D   = range(lon...,     dims[1])
    lat1D   = range(lat...,     dims[2])
    z1D     = range(depth...,   dims[3])
    Lon,Lat,Z  =   xyzGrid(lon1D, lat1D, z1D);
    DataSetRef =   GeoData(Lon, Lat, Z, (Temporary=Z,))

    # Loop through all datasets
    DataSet_Names = String.(keys(VolData))
    for (i,DataSet) in enumerate(VolData)
        DataSet_interp  = interpolateDataFields(DataSet, Lon,Lat,Z)
        names_fields    = String.(keys(DataSet_interp.fields))
        for (j,name) in enumerate(names_fields)
            name_new_field = DataSet_Names[i]*"_"*name # name of new field includes name of dataset
            # Note: we use ustrip here, and thereby remove the values, as the cross-section routine made problems
            DataSetRef = addField(DataSetRef,name_new_field, ustrip.(DataSet_interp.fields[j]))
        end
    end

    # remove fake field
    DataSetRef = removeField(DataSetRef, "Temporary")

    return DataSetRef
end


"""
    CreateProfileVolume!(Profile::ProfileData, VolData::AbstractGeneralGrid; DimsVolCross::NTuple=(100,100), Depth_extent=nothing)

Creates a cross-section through a volumetric 3D dataset `VolData` with the data supplied in `Profile`. `Depth_extent` can be the minimum & maximum depth for vertical profiles
"""
function CreateProfileVolume!(Profile::ProfileData, VolData::AbstractGeneralGrid; DimsVolCross::NTuple=(100,100), Depth_extent=nothing)

    if Profile.vertical
        # take a vertical cross section
        cross_tmp = crossSection(VolData,dims=DimsVolCross, Start=Profile.start_lonlat,End=Profile.end_lonlat,Depth_extent=Depth_extent)        # create the cross section

        # flatten cross section and add this data to the structure
<<<<<<< HEAD
        x_profile = flattenCrossSection(cross_tmp,Start=Profile.start_lonlat)
=======
        x_profile = FlattenCrossSection(cross_tmp,Start=Profile.start_lonlat)
>>>>>>> d355c5b0
        cross_tmp = addField(cross_tmp,"x_profile",x_profile)

    else
        # take a horizontal cross section
        cross_tmp = crossSection(VolData, Depth_level=Profile.depth, Interpolate=true, dims=DimsVolCross)
    end

    Profile.VolData = cross_tmp # assign to Profile data structure
    return nothing
end


### internal function to process surface data - contrary to the volume data, we here have to save lon/lat/depth pairs for every surface data set, so we create a NamedTuple of GeoData data sets
function CreateProfileSurface!(Profile::ProfileData, DataSet::NamedTuple; DimsSurfCross=(100,))
    num_datasets = length(DataSet)

    tmp = NamedTuple()             # initialize empty one
    DataSetName = keys(DataSet)    # Names of the datasets
    for idata = 1:num_datasets

        # load data set --> each data set is a single GeoData structure, so we'll only have to get the respective key to load the correct type
        data_tmp = DataSet[idata]

        if Profile.vertical
            # take a vertical cross section
            data = crossSectionSurface(data_tmp, dims=DimsSurfCross, Start=Profile.start_lonlat, End=Profile.end_lonlat)        # create the cross section

            # flatten cross section and add this data to the structure
<<<<<<< HEAD
            x_profile   = flattenCrossSection(data,Start=Profile.start_lonlat)
=======
            x_profile   = FlattenCrossSection(data,Start=Profile.start_lonlat)
>>>>>>> d355c5b0
            data        = addField(data,"x_profile",x_profile)

            # add the data set as a NamedTuple
            data_NT     = NamedTuple{(DataSetName[idata],)}((data,))
            tmp         = merge(tmp,data_NT)

        else
            # we do not have this implemented
            #error("horizontal profiles not yet implemented")
        end
    end

    Profile.SurfData = tmp # assign to profile data structure
    return
end



### function to process point data - contrary to the volume data, we here have to save lon/lat/depth pairs for every point data set
function CreateProfilePoint!(Profile::ProfileData, DataSet::NamedTuple; section_width=50km)
    num_datasets = length(DataSet)

    tmp = NamedTuple()             # initialize empty one
    DataSetName = keys(DataSet)    # Names of the datasets
    for idata = 1:num_datasets

        # load data set --> each data set is a single GeoData structure, so we'll only have to get the respective key to load the correct type
        data_tmp = DataSet[idata]

        if Profile.vertical
            # take a vertical cross section
            data    = crossSectionPoints(data_tmp, Start=Profile.start_lonlat, End=Profile.end_lonlat, section_width = section_width)        # create the cross section

            # flatten cross section and add this data to the structure
<<<<<<< HEAD
            x_profile   = flattenCrossSection(data,Start=Profile.start_lonlat)
=======
            x_profile   = FlattenCrossSection(data,Start=Profile.start_lonlat)
>>>>>>> d355c5b0
            data        = addField(data,"x_profile",x_profile)

            # add the data set as a NamedTuple
            data_NT     = NamedTuple{(DataSetName[idata],)}((data,))
            tmp         = merge(tmp,data_NT)

        else
            # take a horizontal cross section
            data    = crossSection(data_tmp, Depth_level=Profile.depth, section_width = section_width)        # create the cross section

            # add the data set as a NamedTuple
            data_NT     = NamedTuple{(DataSetName[idata],)}((data,))
            tmp         = merge(tmp,data_NT)
        end
    end

    Profile.PointData = tmp # assign to profile data structure
    return
end


"""
    extractProfileData!(Profile::ProfileData,VolData::GeoData, SurfData::NamedTuple, PointData::NamedTuple; DimsVolCross=(100,100),Depth_extent=nothing,DimsSurfCross=(100,),section_width=50)

Extracts data along a vertical or horizontal profile
"""
function extractProfileData!(Profile::ProfileData,VolData::Union{Nothing,GeoData}=nothing, SurfData::NamedTuple=NamedTuple(), PointData::NamedTuple=NamedTuple(); DimsVolCross=(100,100),Depth_extent=nothing,DimsSurfCross=(100,),section_width=50km)

    if !isnothing(VolData)
        CreateProfileVolume!(Profile, VolData; DimsVolCross=DimsVolCross, Depth_extent=Depth_extent)
    end
    CreateProfileSurface!(Profile, SurfData, DimsSurfCross=DimsSurfCross)
    CreateProfilePoint!(Profile, PointData, section_width=section_width)

    return nothing
end

"""
This reads the picked profiles from disk and returns a vector of ProfileData
"""
function readPickedProfiles(ProfileCoordFile::String)

    profiles = Vector{ProfileData}()
    profile_data = readdlm(ProfileCoordFile,skipstart=1,',')

    for i=1:size(profile_data,1)
        start_lonlat = (profile_data[i,2:3]...,)
        end_lonlat   = (profile_data[i,4:5]...,)
        profile      = ProfileData(start_lonlat=start_lonlat, end_lonlat=end_lonlat)
        push!(profiles,profile)
    end

    return profiles
end

# this is mostly for backwards compatibility
"""
    extractProfileData(ProfileCoordFile::String,ProfileNumber::Int64,DataSetFile::String; DimsVolCross=(100,100),DepthVol=nothing,DimsSurfCross=(100,),WidthPointProfile=50km)

This is a convenience function (mostly for backwards compatibility with the MATLAB GUI) that loads the data from file & projects it onto a profile
"""
function extractProfileData(ProfileCoordFile::String,ProfileNumber::Int64,DataSetFile::String; DimsVolCross=(100,100),DepthVol=nothing,DimsSurfCross=(100,),WidthPointProfile=50km)

    # read profile
    profile_list = readPickedProfiles(ProfileCoordFile)
    profile = profile_list[ProfileNumber]

    println("lon start ",   profile.start_lonlat[1])
    println("lat start ",   profile.start_lonlat[2])
    println("lon end ",     profile.end_lonlat[1])
    println("lat end ",     profile.end_lonlat[2])

    # read all datasets:
    Datasets_all = load_Dataset_file(DataSetFile)

    # load all Data
    VolData, SurfData, PointData, ScreenshotData, TopoData = load_GMG(Datasets_all)

    # merge VolData:
    VolData_combined = combine_VolData(VolData)

    # project data onto profile:
    extractProfileData!(profile, VolData_combined, SurfData, PointData,
                        DimsVolCross=DimsVolCross, DimsSurfCross=DimsSurfCross,
                        Depth_extent=DepthVol, section_width=WidthPointProfile)

    return profile
end


#=

# Boris: I don't know exactly in which format you have your current files;
### wrapper function to extract data for a single profile
function extractProfileData(ProfileCoordFile,ProfileNumber,DataSetName,DataSetFile,DataSetType,DimsVolCross,DepthVol,DimsSurfCross,WidthPointProfile)

    # start and end points are saved in a text file
    profile_data = readdlm(ProfileCoordFile,skipstart=1,',')

    NUM = profile_data[ProfileNumber,1]
    LON_START = profile_data[ProfileNumber,2]
    LAT_START = profile_data[ProfileNumber,3]
    LON_END   = profile_data[ProfileNumber,4]
    LAT_END   = profile_data[ProfileNumber,5]

    println("lon start ",LON_START)
    println("lat start ",LAT_START)
    println("lon end ",LON_END)
    println("lat end ",LAT_END)

    # create the cross section data set with the given lat and lon data (rest will be added later)
    Profile = ProfileData(start_lonlat=(LON_START,LAT_START),end_lonlat=(LON_END,LAT_END))

    # Determine the number of volume, surface and point data sets
    ind_vol    = findall( x -> x .== "Volume", DataSetType)
    ind_surf   = findall( x -> x .== "Surface", DataSetType)
    ind_point  = findall( x -> x .== "Point", DataSetType)

    # extract volume data
    CreateProfileVolume!(Profile,DataSetName[ind_vol],DataSetFile[ind_vol],DimsVolCross,DepthVol)

    # extract surface data
    CreateProfileSurface!(Profile,DataSetName[ind_surf],DataSetFile[ind_surf],DimsSurfCross)

    # extract point data
    CreateProfilePoint!(Profile,DataSetName[ind_point],DataSetFile[ind_point],WidthPointProfile)

    return Profile
end

### wrapper function to read the profile numbers+coordinates from a text file, the dataset names+locations+types from another text file
### once this is done, the different datasets are projected onto the profiles

### currently, the function is quite slow, as the different data sets are reloaded for each profile.
### a faster way would be to load one data set and create the profiles from it and then move on to the next one. However, this would require to hold all the profile data in memory, which may be a bit much...

function createProfileData(file_profiles,file_datasets;Depth_extent=(-300,0),DimsVolCross=(500,300),DimsSurfCross = (100,),WidthPointProfile = 20km)
    # get the number of profiles
    profile_data = readdlm(file_profiles,skipstart=1,',')
    NUM          = convert.(Int,profile_data[:,1]);

    ProfileNumber = NUM; # profile number, can also be a sequence of numbers

    # get dataset info
    datasets = readdlm(file_datasets,',',skipstart =1); # read information on datasets to be used from text file

    DataSetName = rstrip.(datasets[:,1]);
    DataSetFile = rstrip.(datasets[:,2]);
    DataSetType = rstrip.(datasets[:,3]);

    for iprofile = 1:length(ProfileNumber)

        # 2. process the profiles
        ExtractedData = extractProfileData(file_profiles,ProfileNumber[iprofile],DataSetName,DataSetFile,DataSetType,DimsVolCross,Depth_extent,DimsSurfCross,WidthPointProfile)

        # 3. save data as JLD2
        fn = "Profile"*string(ProfileNumber[iprofile])
        jldsave(fn*".jld2";ExtractedData)

    end

end
=#<|MERGE_RESOLUTION|>--- conflicted
+++ resolved
@@ -262,11 +262,7 @@
         cross_tmp = crossSection(VolData,dims=DimsVolCross, Start=Profile.start_lonlat,End=Profile.end_lonlat,Depth_extent=Depth_extent)        # create the cross section
 
         # flatten cross section and add this data to the structure
-<<<<<<< HEAD
         x_profile = flattenCrossSection(cross_tmp,Start=Profile.start_lonlat)
-=======
-        x_profile = FlattenCrossSection(cross_tmp,Start=Profile.start_lonlat)
->>>>>>> d355c5b0
         cross_tmp = addField(cross_tmp,"x_profile",x_profile)
 
     else
@@ -295,11 +291,7 @@
             data = crossSectionSurface(data_tmp, dims=DimsSurfCross, Start=Profile.start_lonlat, End=Profile.end_lonlat)        # create the cross section
 
             # flatten cross section and add this data to the structure
-<<<<<<< HEAD
-            x_profile   = flattenCrossSection(data,Start=Profile.start_lonlat)
-=======
-            x_profile   = FlattenCrossSection(data,Start=Profile.start_lonlat)
->>>>>>> d355c5b0
+            x_profile    = flattenCrossSection(data,Start=Profile.start_lonlat)
             data        = addField(data,"x_profile",x_profile)
 
             # add the data set as a NamedTuple
@@ -334,11 +326,7 @@
             data    = crossSectionPoints(data_tmp, Start=Profile.start_lonlat, End=Profile.end_lonlat, section_width = section_width)        # create the cross section
 
             # flatten cross section and add this data to the structure
-<<<<<<< HEAD
-            x_profile   = flattenCrossSection(data,Start=Profile.start_lonlat)
-=======
-            x_profile   = FlattenCrossSection(data,Start=Profile.start_lonlat)
->>>>>>> d355c5b0
+            x_profile    = flattenCrossSection(data,Start=Profile.start_lonlat)
             data        = addField(data,"x_profile",x_profile)
 
             # add the data set as a NamedTuple
