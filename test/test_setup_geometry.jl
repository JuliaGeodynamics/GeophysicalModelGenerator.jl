# test setting geometries in the different grid types
using Test, GeophysicalModelGenerator, GeoParams

# GeoData
Lon3D,Lat3D,Depth3D =   LonLatDepthGrid(1.0:1:10.0, 11.0:1:20.0, (-20:1:-10)*km);
Data                =   zeros(size(Lon3D));
Temp                =   ones(Float64, size(Data))*1350;
Phases              =   zeros(Int32,   size(Data));
Grid                =   GeoData(Lon3D,Lat3D,Depth3D,(DataFieldName=Data,))   

AddBox!(Phases,Temp,Grid, xlim=(2,4), zlim=(-15,-10), phase=ConstantPhase(3), DipAngle=10, T=LinearTemp(Tbot=1350, Ttop=200))
@test sum(Temp[1,1,:]) ≈ 14850.0

AddEllipsoid!(Phases,Temp,Grid, cen=(4,15,-17), axes=(1,2,3), StrikeAngle=90, DipAngle=45, phase=ConstantPhase(2), T=ConstantTemp(600))
@test sum(Temp[1,1,:]) ≈ 14850.0



# CartData 
X,Y,Z               =   XYZGrid(1.0:1:10.0, 11.0:1:20.0, -20:1:-10);
Data                =   zeros(size(X));
Temp                =   ones(Float64, size(Data))*1350;
Phases              =   zeros(Int32,   size(Data));
Grid                =   CartData(X,Y,Z,(DataFieldName=Data,))   

AddBox!(Phases,Temp,Grid, xlim=(2,4), zlim=(-15,-10), phase=ConstantPhase(3), DipAngle=10, T=LinearTemp(Tbot=1350, Ttop=200))
@test sum(Temp[1,1,:]) ≈ 14850.0

AddEllipsoid!(Phases,Temp,Grid, cen=(4,15,-17), axes=(1,2,3), StrikeAngle=90, DipAngle=45, phase=ConstantPhase(2), T=ConstantTemp(600))
@test sum(Temp[1,1,:]) ≈ 14850.0

# CartGrid
Grid                =   CreateCartGrid(size=(10,20,30),x=(0.,10), y=(0.,10), z=(2.,10))
Temp                =   ones(Float64, Grid.N...)*1350;
Phases              =   zeros(Int32,  Grid.N...);

AddBox!(Phases,Temp,Grid, xlim=(2,4), zlim=(4,8), phase=ConstantPhase(3), DipAngle=10, T=LinearTemp(Tbot=1350, Ttop=200))
@test maximum(Phases) == 3

addStripes!(Phases, Grid,stripAxes=(1,1,1),stripeWidth=0.2,stripeSpacing=1,Origin=nothing, StrikeAngle=0, DipAngle=10,phase = ConstantPhase(3),stripePhase = ConstantPhase(4))
@test maximum(Phases) == 4

# Create a CartData structure from it
Data = CartData(Grid, (T=Temp, Phases=Phases))

@test NumValue(Data.x[3,3,2]) ≈ 2.2222222222222223

# Doing the same for vertical cross-sections
Grid2D              =   CreateCartGrid(size=(10,30),x=(0.,10), z=(2.,10))
Temp2D              =   ones(Float64, Grid2D.N...)*1350;
Phases2D            =   zeros(Int32,  Grid2D.N...);

Data2D = CartData(Grid2D, (T=Temp2D, Phases=Phases2D))

@test NumValue(Data.x[3,1,2]) ≈ 2.2222222222222223


# LithosphericPhases
LP                  =   LithosphericPhases(Layers=[5 10 6], Phases=[0 1 2 3], Tlab=nothing);
X,Y,Z               =   XYZGrid(-5:1:5,-5:1:5,-20:1:5);
Phases              =   zeros(Int32,   size(X));
Temp                =   zeros(Int32,   size(X));
Phases              =   Compute_Phase(Phases, Temp, X, Y, Z, LP);

@test Phases[1,1,end]   == 3
@test Phases[1,1,7]     == 1

Phases              =   Compute_Phase(Phases, Temp, X, Y, Z, LP, Ztop=5);

@test Phases[1,1,end-4] == 0
@test Phases[1,1,5]     == 2

LP                  =   LithosphericPhases(Layers=[0.5 1.0 1.0], Phases=[0 1 2], Tlab=nothing);
Grid                =   ReadLaMEM_InputFile("test_files/SaltModels.dat");
Phases              =   zeros(Int32,   size(Grid.X));
Temp                =   zeros(Int32,   size(Grid.X));
Phases              =   Compute_Phase(Phases, Temp, Grid, LP);

@test Phases[1,1,25]    == 1
@test Phases[1,1,73]    == 0

# Create Grid & nondimensionalize it
CharDim     =   GEO_units();
Grid        =   CreateCartGrid(size=(10,20,30),x=(0.0km,10km), y=(0.0km, 10km), z=(-10.0km, 2.0km), CharDim=CharDim)
@test Grid.Δ[2] ≈ 0.0005263157894736842


# test 1D-explicit thermal solver for AddBox -----------
nel         =   96
Grid        =   CreateCartGrid(size=(nel,nel,nel),x=(-200.,200.), y=(-200.,200.), z=(-200.,0))
Temp        =   zeros(Float64, Grid.N...);
Phases      =   zeros(Int64,  Grid.N...);

# 1) horizontally layer lithosphere; UpperCrust,LowerCrust,Mantle
AddBox!(Phases,Temp,Grid, xlim=(-100,100), zlim=(-100,0), Origin=(0.0,0.0,0.0),
    phase=LithosphericPhases(Layers=[20 15 65], Phases = [1 2 3], Tlab=nothing), 
    DipAngle=0.0, T=LithosphericTemp(nz=201))

@test sum(Temp[Int64(nel/2),Int64(nel/2),:]) ≈ 36131.638045729735

# 2) inclined lithosphere; UpperCrust,LowerCrust,Mantle
Temp    =   zeros(Float64, Grid.N...);
Phases  =   zeros(Int64,  Grid.N...);

AddBox!(Phases,Temp,Grid, xlim=(-100,100), zlim=(-100,0), Origin=(0.0,0.0,0.0),
    phase=LithosphericPhases(Layers=[20 15 65], Phases = [1 2 3], Tlab=nothing), 
    DipAngle=30.0, T=LithosphericTemp(nz=201))

@test sum(Temp[Int64(nel/2),Int64(nel/2),:]) ≈ 41912.18172533137

# 3) inclined lithosphere with respect to the default origin; UpperCrust,LowerCrust,Mantle
Temp    =   zeros(Float64, Grid.N...);
Phases  =   zeros(Int64,  Grid.N...);

AddBox!(Phases,Temp,Grid, xlim=(-100,100), zlim=(-100,0),
    phase=LithosphericPhases(Layers=[20 15 65], Phases = [1 2 3], Tlab=nothing), 
    DipAngle=30.0, T=LithosphericTemp(nz=201))

@test sum(Temp[Int64(nel/2),Int64(nel/2),:]) ≈ 41316.11499878003

# 4) inclined lithosphere with only two layers
Temp    =   zeros(Float64, Grid.N...);
Phases  =   zeros(Int64,  Grid.N...);

ρM=3.0e3            # Density [ kg/m^3 ]
CpM=1.0e3           # Specific heat capacity [ J/kg/K ]
kM=2.3              # Thermal conductivity [ W/m/K ]
HM=0.0              # Radiogenic heat source per mass [H] = W/kg; [H] = [Q/rho]
ρUC=2.7e3           # Density [ kg/m^3 ]
CpUC=1.0e3          # Specific heat capacity [ J/kg/K ]
kUC=3.0             # Thermal conductivity [ W/m/K ]
HUC=617.0e-12       # Radiogenic heat source per mass [H] = W/kg; [H] = [Q/rho]

rheology = (
        # Name              = "UpperCrust",
        SetMaterialParams(;
            Phase               =   1,
            Density             =   ConstantDensity(; ρ=ρUC),
            HeatCapacity        =   ConstantHeatCapacity(; Cp=CpUC),
            Conductivity        =   ConstantConductivity(; k=kUC),
            RadioactiveHeat     =   ConstantRadioactiveHeat(; H_r=HUC*ρUC),     # [H] = W/m^3
        ),
        # Name              = "LithosphericMantle",
        SetMaterialParams(;
            Phase               =   2,
            Density             =   ConstantDensity(; ρ=ρM),
            HeatCapacity        =   ConstantHeatCapacity(; Cp=CpM),
            Conductivity        =   ConstantConductivity(; k=kM),
            RadioactiveHeat     =   ConstantRadioactiveHeat(; H_r=HM*ρM),       # [H] = W/m^3
        ),
    );

AddBox!(Phases,Temp,Grid, xlim=(-100,100), zlim=(-100,0),
    phase=LithosphericPhases(Layers=[20 80], Phases = [1 2], Tlab=nothing), 
    DipAngle=30.0, T=LithosphericTemp(rheology=rheology,nz=201))

@test sum(Temp[Int64(nel/2),Int64(nel/2),:]) ≈ 40513.969831615716

# 5) using flux lower boundary conditions
Temp    =   zeros(Float64, Grid.N...);
Phases  =   zeros(Int64,  Grid.N...);

AddBox!(Phases,Temp,Grid, xlim=(-100,100), zlim=(-100,0),
    phase=LithosphericPhases(Layers=[20 15 65], Phases = [1 2 3], Tlab=nothing), 
    DipAngle=30.0, T=LithosphericTemp(lbound="flux",nz=201))

@test sum(Temp[Int64(nel/2),Int64(nel/2),:]) ≈ 37359.648604722104


# Test the McKenzie thermal structure

# Create CartGrid struct
x        = LinRange(0.0,1200.0,64);
y        = LinRange(0.0,1200.0,64);
z        = LinRange(-660,50,64);
Cart     = CartData(XYZGrid(x, y, z));

# initialize phase and temperature matrix
Phase   = ones(Int32,size(Cart));
Temp    = ones(Float64,size(Cart))*1350;

# Create thermal structures
TsHC = HalfspaceCoolingTemp(Tsurface=20.0, Tmantle=1350, Age=120, Adiabat=0.4)
TsMK = McKenzie_subducting_slab(Tsurface = 20.0, Tmantle = 1350.0, v_cm_yr = 4.0, Adiabat = 0.0)

@test TsMK.v_cm_yr == 4.0
@test TsMK.it == 36

# Add a box with a McKenzie thermal structure

# horizontal 
Temp    = ones(Float64,size(Cart))*1350;
AddBox!(Phase, Temp, Cart; xlim=(0.0,600.0),ylim=(0.0,600.0), zlim=(-80.0, 0.0), phase = ConstantPhase(5), T=TsMK);
@test sum(Temp)  ≈ 3.518172093383281e8

# inclined slab
Temp    = ones(Float64,size(Cart))*1350;
AddBox!(Phase, Temp, Cart; xlim=(0.0,600.0),ylim=(0.0,600.0), zlim=(-80.0,0),StrikeAngle=0, DipAngle=45, phase = ConstantPhase(5), T=TsMK);
@test sum(Temp)  ≈ 3.5125017626287365e8



# horizontal slab, constant T
T_slab  = LinearWeightedTemperature(0,1,600.0,:X,ConstantTemp(1000), ConstantTemp(2000));
Temp    = ones(Float64,size(Cart))*1350;
AddBox!(Phase, Temp, Cart; xlim=(0.0,600.0),ylim=(0.0,600.0), zlim=(-80.0, 0.0), phase = ConstantPhase(5), T=T_slab);
@test sum(Temp)  ≈ 3.549127111111111e8

# horizontal slab, halfspace and McKenzie
T_slab = LinearWeightedTemperature(crit_dist=600, F1=TsHC, F2=TsMK);
Temp    = ones(Float64,size(Cart))*1350;
AddBox!(Phase, Temp, Cart; xlim=(0.0,600.0),ylim=(0.0,600.0), zlim=(-80.0, 0.0), phase = ConstantPhase(5), T=T_slab);
@test sum(Temp)  ≈ 3.499457641038468e8


Data_Final =   AddField(Cart,"Temp",Temp)

<<<<<<< HEAD
# test polygon structure

x        = LinRange(0.0,1200.0,64);
y        = LinRange(0.0,1200.0,64);
z        = LinRange(-660,50,64);
Cart     = CartData(XYZGrid(x, y, z));

# initialize phase and temperature matrix
Phase   = ones(Int32,(length(x),length(y),length(z)));
Temp    = ones(Float64,(length(x),length(y),length(z)))*1350;

AddBox!(Phase, Temp, Cart; xlim=(0.0,600.0),ylim=(0.0,600.0), zlim=(-80.0, 0.0), phase = ConstantPhase(5), T=T=ConstantTemp(120.0));

# add accretionary prism 
addPolygon!(Phase, Temp, Cart; xlim=[500.0, 200.0, 500.0],ylim=[100.0,400.0], zlim=[0.0,0.0,-60.0], phase = ConstantPhase(8), T=LinearTemp(Ttop=20, Tbot=30))

@test maximum(Phase) == 8
@test minimum(Temp) == 21.40845070422536
=======
# Test the Bending slab geometry

# Create CartGrid struct
x        = LinRange(0.0,1200.0,128);
y        = LinRange(0.0,1200.0,128);
z        = LinRange(-660,50,128);
Cart     = CartData(XYZGrid(x, y, z));
X,Y,Z    = XYZGrid(x, y, z);

# initialize phase and temperature matrix
Phase   = ones(Int32,size(Cart));
Temp    = fill(1350.0,size(Cart));

t1 = Trench(Start = (400.0,400.0), End = (800.0,800.0),θ_max = 45, direction = 1.0, n_seg = 50, Length = 600.0, Thickness = 80.0, Lb = 500.0,d_decoupling = 100.0, type_bending =:Ribe)
@test t1.θ_max == 45.0
@test t1.Thickness == 80.0
@test t1.Length == 600.0
@test t1.Lb == 500.0

phase = LithosphericPhases(Layers=[5 7 88], Phases = [2 3 4], Tlab=nothing)
TsHC = HalfspaceCoolingTemp(Tsurface=20.0, Tmantle=1350, Age=30, Adiabat=0.4)
temp = TsHC;

addSlab!(Phase,Temp,Cart, t1, phase=phase, T = TsHC)
@test Temp[84,84,110]  ≈ 1045.1322688510577
@test extrema(Phase) == (1, 4)

# with weak zone
t1 = Trench(Start = (400.0,400.0), End = (800.0,800.0),θ_max = 45, direction = 1.0, n_seg = 50, Length = 600.0, Thickness = 80.0, Lb = 500.0,d_decoupling = 100.0, WeakzoneThickness=10, WeakzonePhase=9)
Phase   = ones(Int32,size(Cart));
Temp    = fill(1350.0,size(Cart));
addSlab!(Phase,Temp,Cart, t1, phase=phase, T = TsHC)
@test extrema(Phase) == (1, 9)

#Data_Final      =   CartData(X,Y,Z,(Phase=Phase,Temp=Temp)) 
#Write_Paraview(Data_Final, "Data_Final");

Phase = ones(Int32,size(Cart));
Temp = fill(1350.0,size(Cart));
TsMK = McKenzie_subducting_slab(Tsurface = 20.0, Tmantle = 1350.0, v_cm_yr = 4.0, Adiabat = 0.0)
temp = TsMK 

Phase = ones(Int32,size(Cart));
Temp = fill(1350.0,size(Cart));
TsHC = HalfspaceCoolingTemp(Tsurface=20.0, Tmantle=1350, Age=120, Adiabat=0.4)
TsMK = McKenzie_subducting_slab(Tsurface = 20.0, Tmantle = 1350.0, v_cm_yr = 4.0, Adiabat = 0.0)
T_slab = LinearWeightedTemperature(crit_dist=600, F1=TsHC, F2=TsMK);
phase = LithosphericPhases(Layers=[5 7 88], Phases = [2 3 4], Tlab=nothing)
t1 = Trench(Start = (400.0,400.0), End = (800.0,800.0),θ_max = 90.0, direction = 1.0, n_seg = 50, Length = 600.0, Thickness = 80.0, Lb = 500.0,d_decoupling = 100.0, type_bending =:Ribe,   WeakzoneThickness=10, WeakzonePhase=9)

addSlab!(Phase,Temp,Cart, t1, phase=phase, T = T_slab)
@test Temp[84,84,110]  ≈ 624.6682008876219

Data_Final      =   CartData(X,Y,Z,(Phase=Phase,Temp=Temp)) 

# 2D slab:
nx,nz = 512,128
x = range(-1000,1000, nx);
z = range(-660,0,    nz);
Grid2D = CartData(XYZGrid(x,0,z))
Phases = zeros(Int64, nx, 1, nz);
Temp = fill(1350.0, nx, 1, nz);
AddBox!(Phases, Temp, Grid2D; xlim=(-800,0.0), zlim=(-80.0, 0.0), phase = ConstantPhase(1),  T=HalfspaceCoolingTemp(Age=40));    

trench = Trench(Start=(0.0,-100.0), End=(0.0,100.0), Thickness=80.0, θ_max=30.0, Length=300, Lb=150);
addSlab!(Phases, Temp, Grid2D, trench, phase = ConstantPhase(2), T=HalfspaceCoolingTemp(Age=40));

T_slab = LinearWeightedTemperature( F1=HalfspaceCoolingTemp(Age=40), F2=McKenzie_subducting_slab(Tsurface=0,v_cm_yr=4, Adiabat = 0.0), crit_dist=600)
addSlab!(Phases, Temp, Grid2D, trench, phase = ConstantPhase(2), T=T_slab);

@test sum(Temp) ≈ 8.571402268095453e7
@test extrema(Phases) == (0, 2)

# Add them to the `CartData` dataset:
#Grid2D = CartData(Grid2D.x.val, Grid2D.y.val, Grid2D.z.val ,(;Phases, Temp))
#Write_Paraview(Grid2D,"Grid2D_SubductionCurvedMechanical");


# More sophisticated 2D example with overriding plate
nx,nz = 512,128
x = range(-1000,1000, nx);
z = range(-660,0,    nz);
Grid2D = CartData(XYZGrid(x,0,z))
Phases = zeros(Int64, nx, 1, nz);
Temp = fill(1350.0, nx, 1, nz);
lith = LithosphericPhases(Layers=[15 20 55], Phases=[3 4 5], Tlab=1250)

# Lets add the overriding plate. Note that we add this twice with a different thickness to properly represent the transition around the trench
AddBox!(Phases, Temp, Grid2D; xlim=(200,1000), zlim=(-150.0, 0.0), phase = lith, T=HalfspaceCoolingTemp(Age=80));
AddBox!(Phases, Temp, Grid2D; xlim=(0,200), zlim=(-60.0, 0.0), phase = lith, T=HalfspaceCoolingTemp(Age=80));

# The horizontal part of the oceanic plate is as before
v_spread_cm_yr = 3      #spreading velocity
lith = LithosphericPhases(Layers=[15 55], Phases=[1 2], Tlab=1250)
AddBox!(Phases, Temp, Grid2D; xlim=(-800,0.0), zlim=(-150.0, 0.0), phase = lith, T=SpreadingRateTemp(SpreadingVel=v_spread_cm_yr));

# Yet, now we add a trench as well. 
AgeTrench_Myrs = 800e3/(v_spread_cm_yr/1e2)/1e6    #plate age @ trench

# We want to add a smooth transition from a halfspace cooling thermal profile to a slab that is heated by the surrounding mantle below a decoupling depth `d_decoupling`.
T_slab = LinearWeightedTemperature( F1=HalfspaceCoolingTemp(Age=AgeTrench_Myrs), F2=McKenzie_subducting_slab(Tsurface=0,v_cm_yr=v_spread_cm_yr, Adiabat = 0.0), crit_dist=600)

# # in this case, we have a more reasonable slab thickness: 
trench = Trench(Start=(0.0,-100.0), End=(0.0,100.0), Thickness=90.0, θ_max=30.0, Length=600, Lb=200, 
                 WeakzoneThickness=15, WeakzonePhase=6, d_decoupling=125);
addSlab!(Phases, Temp, Grid2D, trench, phase = lith, T=T_slab);

# Lithosphere-asthenosphere boundary:
ind = findall(Temp .> 1250 .&& (Phases.==2 .|| Phases.==5));
Phases[ind] .= 0;

@test sum(Temp) ≈ 8.292000736425713e7  
@test extrema(Phases) == (0, 6)
#Grid2D = CartData(Grid2D.x.val,Grid2D.y.val,Grid2D.z.val, (;Phases, Temp))
#Write_Paraview(Grid2D,"Grid2D_SubductionCurvedOverriding");

>>>>>>> b3d982cb
<|MERGE_RESOLUTION|>--- conflicted
+++ resolved
@@ -215,7 +215,7 @@
 
 Data_Final =   AddField(Cart,"Temp",Temp)
 
-<<<<<<< HEAD
+
 # test polygon structure
 
 x        = LinRange(0.0,1200.0,64);
@@ -234,7 +234,7 @@
 
 @test maximum(Phase) == 8
 @test minimum(Temp) == 21.40845070422536
-=======
+
 # Test the Bending slab geometry
 
 # Create CartGrid struct
@@ -350,5 +350,3 @@
 @test extrema(Phases) == (0, 6)
 #Grid2D = CartData(Grid2D.x.val,Grid2D.y.val,Grid2D.z.val, (;Phases, Temp))
 #Write_Paraview(Grid2D,"Grid2D_SubductionCurvedOverriding");
-
->>>>>>> b3d982cb
