--- conflicted
+++ resolved
@@ -211,10 +211,7 @@
 @test sum(Temp)  ≈ 3.499457641038468e8
 
 
-<<<<<<< HEAD
 Data_Final =   addField(Cart,"Temp",Temp)
-=======
-Data_Final =   AddField(Cart,"Temp",Temp)
 
 # Test the Bending slab geometry
 
@@ -269,5 +266,4 @@
 addSlab!(Phase,Temp,Cart, t1, phase=phase, T = T_slab)
 @test Temp[84,84,110]  ≈ 718.8406936737412
 
-Data_Final      =   CartData(X,Y,Z,(Phase=Phase,Temp=Temp)) 
->>>>>>> c85341f9
+Data_Final      =   CartData(X,Y,Z,(Phase=Phase,Temp=Temp)) 