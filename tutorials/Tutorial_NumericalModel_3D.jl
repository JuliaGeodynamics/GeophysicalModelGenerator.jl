--- conflicted
+++ resolved
@@ -33,17 +33,12 @@
 
 # We use a lithospheric structure, which can be specified with the `LithosphericPhases` structure, where you can indicate `Layers` (the thickness of each lithospheric layer, starting from the top), and `Phases` the phases of the corresponding layers.
 # Note that if the lowermost layer has the same phase as the mantle, you can define `Tlab` as the lithosphere-asthenosphere boundary which will automatically adjust the phase depending on temperature
-<<<<<<< HEAD
-# Note 2 : Origin must be set at [xmin,ymin,zmax] of the box. Or it can be also not set directly for such examples. The function AddBox! internally 
-# check for these coordinate. If Origin is not coincident with [xmin,ymin,zmax] it may not found particles and crashes or produce NaN. [This comment is valid only for the context of generating the slab 
-# with McKenzie temperature, in which you need to know where is the direction of dipping] 
+
+# Also note that `Origin` must be set at [`xmin`,`ymin`,`zmax`] of the box, or should be left out if you use this along with the `McKenzie_subducting_slab` thermal structure.
 
 
-lith = LithosphericPhases(Layers=[15 45 10], Phases=[0 1 2], Tlab=1250)
-=======
 lith = LithosphericPhases(Layers=[15 45 10], Phases=[0 1 2])
 v_spreading_cm_yr = 3
->>>>>>> 2f32f410
 AddBox!(Phases, Temp, Grid; xlim=(-800,0.0), ylim=(-400, 400.0), zlim=(-80.0, 0.0), phase = lith, 
         Origin=(-0,0,0),
         T=SpreadingRateTemp(SpreadingVel=v_spreading_cm_yr, MORside="right"), StrikeAngle=30);
